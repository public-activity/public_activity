PATH
  remote: .
  specs:
    public_activity (1.0.0)
      actionpack (>= 3.0.0)
      activerecord (>= 3.0.0)
      activesupport (>= 3.0.0)
      i18n (>= 0.5.0)

GEM
  remote: http://rubygems.org/
  specs:
    actionpack (3.2.7)
      activemodel (= 3.2.7)
      activesupport (= 3.2.7)
      builder (~> 3.0.0)
      erubis (~> 2.7.0)
      journey (~> 1.0.4)
      rack (~> 1.4.0)
      rack-cache (~> 1.2)
      rack-test (~> 0.6.1)
      sprockets (~> 2.1.3)
    activemodel (3.2.7)
      activesupport (= 3.2.7)
      builder (~> 3.0.0)
    activerecord (3.2.7)
      activemodel (= 3.2.7)
      activesupport (= 3.2.7)
      arel (~> 3.0.2)
      tzinfo (~> 0.3.29)
    activesupport (3.2.7)
      i18n (~> 0.6)
      multi_json (~> 1.0)
    ansi (1.4.3)
    arel (3.0.2)
    builder (3.0.0)
    erubis (2.7.0)
    hike (1.2.1)
    i18n (0.6.0)
    journey (1.0.4)
    json (1.7.5)
    metaclass (0.0.1)
<<<<<<< HEAD
    minitest (4.3.3)
=======
    minitest (3.3.0)
>>>>>>> db2d3235
    mocha (0.12.2)
      metaclass (~> 0.0.1)
    multi_json (1.3.6)
    rack (1.4.1)
    rack-cache (1.2)
      rack (>= 0.4)
    rack-ssl (1.3.2)
      rack
    rack-test (0.6.1)
      rack (>= 1.0)
    railties (3.2.7)
      actionpack (= 3.2.7)
      activesupport (= 3.2.7)
      rack-ssl (~> 1.3.2)
      rake (>= 0.8.7)
      rdoc (~> 3.4)
      thor (>= 0.14.6, < 2.0)
    rake (0.9.2.2)
    rdoc (3.12)
      json (~> 1.4)
    simplecov (0.6.4)
      multi_json (~> 1.0)
      simplecov-html (~> 0.5.3)
    simplecov-html (0.5.3)
    sprockets (2.1.3)
      hike (~> 1.2)
      rack (~> 1.0)
      tilt (~> 1.1, != 1.3.0)
    sqlite3 (1.3.6)
    thor (0.16.0)
    tilt (1.3.3)
    turn (0.9.6)
      ansi
    tzinfo (0.3.33)
    yard (0.8.2.1)

PLATFORMS
  ruby

DEPENDENCIES
  bundler (>= 1.1)
<<<<<<< HEAD
  minitest (>= 4.3.0)
=======
  github-markup
  minitest (>= 3.2.0)
>>>>>>> db2d3235
  mocha (>= 0.12.1)
  public_activity!
  railties (>= 3.0.0)
  rake (>= 0.9)
  simplecov (>= 0.6.4)
  sqlite3
  turn
  yard<|MERGE_RESOLUTION|>--- conflicted
+++ resolved
@@ -35,16 +35,13 @@
     arel (3.0.2)
     builder (3.0.0)
     erubis (2.7.0)
+    github-markup (0.7.4)
     hike (1.2.1)
     i18n (0.6.0)
     journey (1.0.4)
     json (1.7.5)
     metaclass (0.0.1)
-<<<<<<< HEAD
     minitest (4.3.3)
-=======
-    minitest (3.3.0)
->>>>>>> db2d3235
     mocha (0.12.2)
       metaclass (~> 0.0.1)
     multi_json (1.3.6)
@@ -86,17 +83,12 @@
 
 DEPENDENCIES
   bundler (>= 1.1)
-<<<<<<< HEAD
   minitest (>= 4.3.0)
-=======
-  github-markup
-  minitest (>= 3.2.0)
->>>>>>> db2d3235
   mocha (>= 0.12.1)
   public_activity!
   railties (>= 3.0.0)
   rake (>= 0.9)
+  redcarpet
   simplecov (>= 0.6.4)
   sqlite3
-  turn
   yard