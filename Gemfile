source "https://rubygems.org"

<<<<<<< HEAD
=======

case ENV['PA_ORM']
when 'active_record'
  gem 'activerecord', '~> 3.0'
when 'mongoid'
  gem 'mongoid', '~> 3.0'
when 'mongo_mapper'
  gem 'mongo_mapper', '~> 0.12.0'
end

>>>>>>> 98d16bd0
group :development, :test do
  gem 'sqlite3', '~> 1.3.7'
  gem 'mocha', '~> 0.13.0', require: false
  gem 'simplecov', '~> 0.7.0'
  gem 'minitest', '< 5.0.0'
  gem 'redcarpet'
  gem 'yard', '~> 0.8'
  gem 'mongoid', git: 'git://github.com/mongoid/mongoid.git' #'~> 3.1.3'
  gem 'activerecord', '>= 3.0.0' #'>= 3.2.0'
end

gemspec<|MERGE_RESOLUTION|>--- conflicted
+++ resolved
@@ -1,18 +1,10 @@
+ENV['PA_ORM'] ||= 'active_record'
+
 source "https://rubygems.org"
 
-<<<<<<< HEAD
-=======
+gem 'actionpack', '>= 3.0.0'
+gem 'railties', '>= 3.0.0'
 
-case ENV['PA_ORM']
-when 'active_record'
-  gem 'activerecord', '~> 3.0'
-when 'mongoid'
-  gem 'mongoid', '~> 3.0'
-when 'mongo_mapper'
-  gem 'mongo_mapper', '~> 0.12.0'
-end
-
->>>>>>> 98d16bd0
 group :development, :test do
   gem 'sqlite3', '~> 1.3.7'
   gem 'mocha', '~> 0.13.0', require: false
@@ -20,8 +12,16 @@
   gem 'minitest', '< 5.0.0'
   gem 'redcarpet'
   gem 'yard', '~> 0.8'
-  gem 'mongoid', git: 'git://github.com/mongoid/mongoid.git' #'~> 3.1.3'
-  gem 'activerecord', '>= 3.0.0' #'>= 3.2.0'
+  
+  case ENV['PA_ORM']
+  when 'active_record'
+    gem 'activerecord', '>= 3.0'
+  when 'mongoid'
+    gem 'mongoid',      '~> 3.0'
+  when 'mongo_mapper'
+    gem 'bson_ext'
+    gem 'mongo_mapper', '>= 0.12.0'
+  end
 end
 
 gemspec