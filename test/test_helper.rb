--- conflicted
+++ resolved
@@ -16,10 +16,11 @@
 require 'turn/autorun' if !ENV['CI']
 
 
-PublicActivity.config.orm = (ENV['PA_ORM'] || :active_record)
+PublicActivity::Config.orm = (ENV['PA_ORM'] || :active_record)
 
-<<<<<<< HEAD
-case PublicActivity.config.orm
+PublicActivity.config # touch config to load ORM, needed in some separate tests
+
+case PublicActivity::Config.orm
 when :active_record
   require 'active_record'
   require 'active_record/connection_adapters/sqlite3_adapter'
@@ -64,16 +65,6 @@
   class Article
     include Mongoid::Document
     include Mongoid::Timestamps
-=======
-PublicActivity::Activity.class_eval do
-  attr_accessible :nonstandard
-end
-
-def article(options = {})
-  Class.new(ActiveRecord::Base) do
-    self.abstract_class = true
-    self.table_name = 'articles'
->>>>>>> 91a743ea
     include PublicActivity::Model
 
     belongs_to :user
