require 'test_helper'

class StoringController < ActionView::TestCase::TestController
  include PublicActivity::StoreController
  include ActionController::Testing::ClassMethods
end

describe PublicActivity::StoreController do
  it 'stores controller' do
    controller = StoringController.new
    PublicActivity.set_controller(controller)
    controller.must_be_same_as PublicActivity.instance_eval { class_variable_get(:@@controllers)[Thread.current.object_id] }
    controller.must_be_same_as PublicActivity.get_controller
  end

  it 'stores controller with a filter in controller' do
    controller = StoringController.new
    controller._process_action_callbacks.select {|c| c.kind == :before}.map(&:filter).must_include :store_controller_for_public_activity
    controller.instance_eval { store_controller_for_public_activity }
    controller.must_be_same_as PublicActivity.class_eval { class_variable_get(:@@controllers)[Thread.current.object_id] }
<<<<<<< HEAD
  end

  def test_threadsafe_controller_storage
    reset_controllers
    PublicActivity.set_controller(1)
    assert_equal 1, PublicActivity.get_controller

    a = Thread.new {
      PublicActivity.set_controller(2)
      assert_equal 2, PublicActivity.get_controller
    }

    assert_equal 1, PublicActivity.get_controller
    # cant really test finalizers though
  end

  private
  def reset_controllers
    PublicActivity.class_eval { class_variable_set(:@@controllers, {}) }
=======
>>>>>>> db2d3235
  end
end<|MERGE_RESOLUTION|>--- conflicted
+++ resolved
@@ -18,27 +18,24 @@
     controller._process_action_callbacks.select {|c| c.kind == :before}.map(&:filter).must_include :store_controller_for_public_activity
     controller.instance_eval { store_controller_for_public_activity }
     controller.must_be_same_as PublicActivity.class_eval { class_variable_get(:@@controllers)[Thread.current.object_id] }
-<<<<<<< HEAD
   end
 
-  def test_threadsafe_controller_storage
+  it 'stores controller in a threadsafe way' do
     reset_controllers
     PublicActivity.set_controller(1)
-    assert_equal 1, PublicActivity.get_controller
+    PublicActivity.get_controller.must_equal 1
 
     a = Thread.new {
       PublicActivity.set_controller(2)
-      assert_equal 2, PublicActivity.get_controller
+      PublicActivity.get_controller.must_equal 2
     }
 
-    assert_equal 1, PublicActivity.get_controller
+    PublicActivity.get_controller.must_equal 1
     # cant really test finalizers though
   end
 
   private
   def reset_controllers
     PublicActivity.class_eval { class_variable_set(:@@controllers, {}) }
-=======
->>>>>>> db2d3235
   end
 end